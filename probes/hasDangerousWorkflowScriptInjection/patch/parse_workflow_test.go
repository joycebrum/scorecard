--- conflicted
+++ resolved
@@ -1,8 +1,4 @@
-<<<<<<< HEAD
-// Copyright 2023 OpenSSF Scorecard Authors
-=======
 // Copyright 2024 OpenSSF Scorecard Authors
->>>>>>> 54e58a93
 //
 // Licensed under the Apache License, Version 2.0 (the "License");
 // you may not use this file except in compliance with the License.
@@ -16,9 +12,4 @@
 // See the License for the specific language governing permissions and
 // limitations under the License.
 
-<<<<<<< HEAD
-//nolint:stylecheck
-package hasDangerousWorkflowScriptInjection
-=======
-package patch
->>>>>>> 54e58a93
+package patch